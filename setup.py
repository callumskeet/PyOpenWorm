--- conflicted
+++ resolved
@@ -1,11 +1,7 @@
 # -*- coding: utf-8 -*-
 
-<<<<<<< HEAD
 from setuptools import setup
 import sys
-=======
-from distutils.core import setup
->>>>>>> 21e89738
 
 with open('requirements.txt') as f:
     required = f.read().splitlines()
@@ -15,7 +11,6 @@
 long_description = open("README.md").read()
 
 setup(
-<<<<<<< HEAD
     name = "PyOpenWorm",
     install_requires=required,
     dependency_links=[
@@ -26,20 +21,13 @@
     version = '0.5.0-alpha',
     packages = ['PyOpenWorm'],
     package_data = {"PyOpenWorm":['default.conf']},
-=======
-    #data_files=[("",['neuroml/test/Purk2M9s.nml'])],
-    install_requires=required,
-    name = "PyOpenWorm",
-    version = '0.0.1',
-    packages = ['PyOpenWorm', 'tests'],
-    #package_data = {'neuroml.test': ['*.nml']},
->>>>>>> 21e89738
     author = "OpenWorm.org authors and contributors",
     author_email = "info@openworm.org",
     description = "A Python library for working with OpenWorm data and models",
     long_description = long_description,
     license = "BSD",
     url="http://PyOpenWorm.readthedocs.org/en/latest/",
+    download_url = 'https://github.com/openworm/PyOpenWorm/archive/master.zip',
     classifiers = [
         'Intended Audience :: Science/Research',
         'License :: OSI Approved :: BSD License',
