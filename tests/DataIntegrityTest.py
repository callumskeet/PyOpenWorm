from __future__ import print_function
import sys
sys.path.insert(0, ".")
import unittest
import PyOpenWorm
from PyOpenWorm import Configure
import rdflib as R

from GraphDBInit import copy_zodb_data_store, delete_zodb_data_store

<<<<<<< HEAD
=======
from GraphDBInit import *
from DataTestTemplate import _DataTest
>>>>>>> ebda3471

class DataIntegrityTest(unittest.TestCase):

    """ Integration tests that read from the database and ensure that basic
        queries have expected answers, as a way to keep data quality high.

    """
    @classmethod
    def setUpClass(cls):
        import csv
        PyOpenWorm.connect(
            conf=Configure(
                **{'rdf.store_conf': 'worm.db', 'rdf.source': 'ZODB'}))
        PyOpenWorm.loadData(skipIfNewer=True)
        PyOpenWorm.disconnect()
        # grab the list of the names of the 302 neurons

        csvfile = open('OpenWormData/aux_data/neurons.csv', 'r')
        reader = csv.reader(csvfile, delimiter=';', quotechar='|')

        # array that holds the names of the 302 neurons at class-level scope
        cls.neurons = []
        for row in reader:
            if len(row[0]) > 0:  # Only saves valid neuron names
                cls.neurons.append(row[0])
        copy_zodb_data_store('worm.db', "tests/test.db")

    def setUp(self):
        PyOpenWorm.connect(
            conf=Configure(
                **{'rdf.store_conf': 'tests/test.db', 'rdf.source': 'ZODB'}))
        self.g = PyOpenWorm.config("rdf.graph")

    def tearDown(self):
        PyOpenWorm.disconnect()

    @classmethod
    def tearDownClass(cls):
        delete_zodb_data_store("tests/test.db")

    def test_correct_neuron_number(self):
        """
        This test verifies that the worm model has exactly 302 neurons.
        """
        # FIXME: Test execution is not properly isolated -- it fails if
        #        test_compare_to_xls fails. Other conditions may cause
        #        it to pass
        net = PyOpenWorm.Worm().get_neuron_network()
        self.assertEqual(302, len(set(net.neurons())))

    def test_TH_neuropeptide_neuron_list(self):
        """
        This test verifies that the set of neurons which contain the
        neuropeptide TH is correct (the list is given below).
        """
        neuronlist = PyOpenWorm.Neuron()
        neuronlist.neuropeptide("TH")
        thlist = set(x.name() for x in neuronlist.load())
        self.assertEqual(
            set(['CEPDR', 'PDER', 'CEPDL', 'PDEL', 'CEPVR', 'CEPVL']),
            thlist)

    def test_unique_neuron_node(self):
        """
        There should one and only one unique RDF node for every neuron.  If more than one is present for a given cell name,
        then our data is inconsistent.  If there is not at least one present, then we are missing neurons.
        """

        results = {}
        for n in self.neurons:
            # Create a SPARQL query per neuron that looks for all RDF nodes that
            # have text matching the name of the neuron
            qres = self.g.query(
                'SELECT distinct ?n WHERE {?n ?t ?s . ?s ?p \"' +
                n +
                '\" } LIMIT 5')
            results[n] = (len(qres.result), [x[0] for x in qres.result])

        # If there is not only one result back, then there is more than one RDF
        # node.
        more_than_one = [(x, results[x]) for x in results if results[x][0] > 1]
        less_than_one = [(x, results[x]) for x in results if results[x][0] < 1]
        self.assertEqual(
            0,
            len(more_than_one),
            "Some neurons have more than 1 node: " +
            "\n".join(
                str(x) for x in more_than_one))
        self.assertEqual(
            0,
            len(less_than_one),
            "Some neurons have no node: " +
            "\n".join(
                str(x) for x in less_than_one))

    def test_neurons_have_types(self):
        """
        Every Neuron should have a non-blank type
        """
        results = set()
        for n in self.neurons:
            qres = self.g.query('SELECT ?v WHERE { ?s <http://openworm.org/entities/SimpleProperty/value> \"' + n + '\". '  # per node ?s that has the name of a neuron associated
                                + '?k <http://openworm.org/entities/Cell/name> ?s .'
                                # look up its listed type ?o
                                + '?k <http://openworm.org/entities/Neuron/type> ?o .'
                                # for that type ?o, get its property ?tp and its
                                # value ?v
                                + '?o <http://openworm.org/entities/SimpleProperty/value> ?v } '
                                )
            for x in qres:
                v = x[0]
                if isinstance(v, R.Literal):
                    results.add(n)

        # NOTE: Neurons ALNL, CANL, CANR, ALNR have unknown function and type
        self.assertEqual(len(results),
                         len(self.neurons) - 4,
                         "Some neurons are missing a type: {}".format(
                             set(self.neurons) - results))

    def test_neuron_GJ_degree(self):
        """ Get the number of gap junctions from a networkx representation """
        self.assertEqual(PyOpenWorm.Neuron(name='AVAL').GJ_degree(), 40)

    def test_neuron_Syn_degree(self):
        """ Get the number of chemical synapses from a networkx representation """
        self.assertEqual(PyOpenWorm.Neuron(name='AVAL').Syn_degree(), 90)

    @unittest.skip("have not yet defined asserts")
    def test_what_nodes_get_type_info(self):
        qres = self.g.query('SELECT ?o ?p ?s WHERE {'
                            + '?o <http://openworm.org/entities/SimpleProperty/value> "motor". '
                            '?o ?p ?s} '  # for that type ?o, get its value ?v
                            + 'LIMIT 10')
        for row in qres.result:
            print(row)

    @unittest.expectedFailure
    def test_verify_neurons_have_evidence(self):
        """ For each neuron in PyOpenWorm, verify
        that there is supporting evidence"""
        net = Worm().neuron_network()
        neurons = list(net.neurons())
        evcheck = []
        for n in neurons:
            hasEvidence = len(get_supporting_evidence(nobj))
            evcheck.append(hasEvidence)

        self.assertTrue(0 not in evcheck)

    @unittest.expectedFailure
    def test_verify_muslces_have_evidence(self):
        """ For each muscle in PyOpenWorm, verify
        that there is supporting evidence"""
        muscles = list(Worm().muscles())
        muscle_evcheck = []
        for mobj in muscles:
            hasEvidence = len(get_supporting_evidence(mobj))
            muscle_evcheck.append(hasEvidence)

        self.assertTrue(0 not in muscle_evcheck)

    @unittest.expectedFailure
    def test_verify_connections_have_evidence(self):
        """ For each connection in PyOpenWorm, verify that there is
        supporting evidence. """
        net = Worm().neuron_network()
        connections = list(net.synapses())
        evcheck = []
        for c in connections:
            has_evidence = len(get_supporting_evidence(c))
            evcheck.append(has_evidence)

        self.assertTrue(0 not in evcheck)

    @unittest.skip('There is no information at present about channels')
    def test_verify_channels_have_evidence(self):
        """ For each channel in PyOpenWorm, verify that there is
        supporting evidence. """
        pass

    def get_supporting_evidence(fact):
        """ Helper function for checking amount of Evidence.
        Returns list of Evidence supporting fact. """
        ev = Evidence()
        ev.asserts(fact)
        return list(ev.load())

    def test_compare_to_xls(self):
        """ Compare the PyOpenWorm connections to the data in the spreadsheet """
        SAMPLE_CELL = 'AVAL'
        xls_conns = set([])
        pow_conns = set([])

        # QUERY TO GET ALL CONNECTIONS WHERE SAMPLE_CELL IS ON THE PRE SIDE
        qres = self.g.query("""SELECT ?post_name ?type (STR(?num) AS ?numval) WHERE {
                               #############################################################
                               # Find connections that have the ?pre_name as our passed in value
                               #############################################################
                               ?pre_namenode <http://openworm.org/entities/SimpleProperty/value> \'"""
                            + SAMPLE_CELL +
                            """\'.
                               ?pre_cell <http://openworm.org/entities/Cell/name> ?pre_namenode.
                               ?pre <http://openworm.org/entities/SimpleProperty/value> ?pre_cell.
                               ?conn <http://openworm.org/entities/Connection/pre_cell> ?pre.

                               #############################################################
                               # Find all the cells that are on the post side of those
                               #  connections and bind their names to ?post_name
                               #############################################################
                               ?conn <http://openworm.org/entities/Connection/post_cell> ?post.
                               ?post <http://openworm.org/entities/SimpleProperty/value> ?post_cell.
                               ?post_cell <http://openworm.org/entities/Cell/name> ?post_namenode.
                               ?post_namenode <http://openworm.org/entities/SimpleProperty/value> ?post_name.

                               ############################################################
                               # Go find the type of the connection and bind to ?type
                               #############################################################
                               ?conn <http://openworm.org/entities/Connection/syntype> ?syntype_node.
                               ?syntype_node <http://openworm.org/entities/SimpleProperty/value> ?type.

                               ############################################################
                               # Go find the number of the connection and bind to ?num
                               ############################################################
                               ?conn <http://openworm.org/entities/Connection/number> ?number_node.
                               ?number_node <http://openworm.org/entities/SimpleProperty/value> ?num.

                               ############################################################
                               # Filter out any ?pre_names or ?post_names that aren't literals
                               ############################################################
                               FILTER(isLiteral(?post_name))}""")

        def ff(x):
            return str(x.value)
        for line in qres.result:
            t = list(map(ff, line))
            # Insert sample cell name into the result set after the fact
            t.insert(0, SAMPLE_CELL)
            pow_conns.add(tuple(t))

        # QUERY TO GET ALL CONNECTIONS WHERE SAMPLE_CELL IS ON THE *POST* SIDE
        qres = self.g.query("""SELECT ?pre_name ?type (STR(?num) AS ?numval) WHERE {
                               #############################################################
                               # Find connections that have the ?post_name as our passed in value
                               #############################################################
                               ?post_namenode <http://openworm.org/entities/SimpleProperty/value> \'"""
                            + SAMPLE_CELL +
                            """\'.
                               ?post_cell <http://openworm.org/entities/Cell/name> ?post_namenode.
                               ?post <http://openworm.org/entities/SimpleProperty/value> ?post_cell.
                               ?conn <http://openworm.org/entities/Connection/post_cell> ?post.

                               #############################################################
                               # Find all the cells that are on the pre side of those
                               #  connections and bind their names to ?pre_name
                               #############################################################
                               ?conn <http://openworm.org/entities/Connection/pre_cell> ?pre.
                               ?pre <http://openworm.org/entities/SimpleProperty/value> ?pre_cell.
                               ?pre_cell <http://openworm.org/entities/Cell/name> ?pre_namenode.
                               ?pre_namenode <http://openworm.org/entities/SimpleProperty/value> ?pre_name.

                               ############################################################
                               # Go find the type of the connection and bind to ?type
                               #############################################################
                               ?conn <http://openworm.org/entities/Connection/syntype> ?syntype_node.
                               ?syntype_node <http://openworm.org/entities/SimpleProperty/value> ?type.

                               ############################################################
                               # Go find the number of the connection and bind to ?num
                               ############################################################
                               ?conn <http://openworm.org/entities/Connection/number> ?number_node.
                               ?number_node <http://openworm.org/entities/SimpleProperty/value> ?num.

                               ############################################################
                               # Filter out any ?pre_names or ?post_names that aren't literals
                               ############################################################
                               FILTER(isLiteral(?pre_name))}""")
        for line in qres.result:
            t = list(map(ff, line))
            # Insert sample cell name into the result set after the fact
            t.insert(1, SAMPLE_CELL)
            pow_conns.add(tuple(t))

        # get connections from the sheet
        import re
        search_string = re.compile(r'\w+[0]+[1-9]+')
        replace_string = re.compile(r'[0]+')

        def normalize(name):
            # normalize neuron names to match those used at other points
            # see #137 for elaboration
            # if there are zeroes in the middle of a name, remove them
            if re.match(search_string, name):
                name = replace_string.sub('', name)
            return name

        import xlrd
        combining_dict = {}
        # 's' is the workbook sheet
        s = xlrd.open_workbook(
            'OpenWormData/aux_data/NeuronConnect.xls').sheets()[0]
        for row in range(1, s.nrows):
            if s.cell(
                row, 2).value in (
                'S', 'Sp', 'EJ') and SAMPLE_CELL in [
                s.cell(
                    row, 0).value, s.cell(
                    row, 1).value]:
                # we're not going to include 'receives' ('r', 'rp') since they're just the inverse of 'sends'
                # also omitting 'nmj' for the time being (no model in db)
                pre = normalize(s.cell(row, 0).value)
                post = normalize(s.cell(row, 1).value)
                num = int(s.cell(row, 3).value)
                if s.cell(row, 2).value == 'EJ':
                    syntype = 'gapJunction'
                elif s.cell(row, 2).value in ('S', 'Sp'):
                    syntype = 'send'

                # add them to a dict to make sure sends ('s') and send-polys ('sp') are summed.
                # keying by connection pairs as a string (e.g. 'sdql,aval,send').
                # values are lists if the form [pre, post, number, syntype].
                string_key = '{},{},{}'.format(pre, post, syntype)
                if string_key in combining_dict.keys():
                    # if key already there, add to number
                    num += int(combining_dict[string_key][3])

                combining_dict[string_key] = (
                    str(pre),
                    str(post),
                    str(syntype),
                    str(int(num)))

        xls_conns = set(combining_dict.values())

        # assert that these two sorted lists are the same
        # using sorted lists because Set() removes multiples

        self.maxDiff = None
        self.assertEqual(sorted(pow_conns), sorted(xls_conns))

    @unittest.expectedFailure
    def test_all_cells_have_wormbaseID(self):
        """ This test verifies that every cell has a Wormbase ID. """
        cells = set(PyOpenWorm.Cell().load())
        for cell in cells:
            self.assertNotEqual(cell.wormbaseID(), '')

    @unittest.expectedFailure
    def test_all_neurons_have_wormbaseID(self):
        """ This test verifies that every neuron has a Wormbase ID. """
        net = PyOpenWorm.Worm().get_neuron_network()
        for neuron_object in net.neurons():
            self.assertNotEqual(neuron_object.wormbaseID(), '')

    @unittest.expectedFailure
    def test_all_muscles_have_wormbaseID(self):
        """ This test verifies that every muscle has a Wormbase ID. """
        muscles = PyOpenWorm.Worm().muscles()
        for muscle_object in muscles:
            self.assertNotEqual(muscle_object.wormbaseID(), '')

    @unittest.expectedFailure
    def test_all_neurons_are_cells(self):
        """ This test verifies that all Neuron objects are also Cell objects. """
        net = PyOpenWorm.Worm().get_neuron_network()
        for neuron_object in net.neurons():
            assert isinstance(neuron_object, PyOpenWorm.Cell)

    def test_all_muscles_are_cells(self):
        """ This test verifies that all Muscle objects are also Cell objects. """
        muscles = PyOpenWorm.Worm().muscles()
        for muscle_object in muscles:
            assert isinstance(muscle_object, PyOpenWorm.Cell)<|MERGE_RESOLUTION|>--- conflicted
+++ resolved
@@ -7,12 +7,6 @@
 import rdflib as R
 
 from GraphDBInit import copy_zodb_data_store, delete_zodb_data_store
-
-<<<<<<< HEAD
-=======
-from GraphDBInit import *
-from DataTestTemplate import _DataTest
->>>>>>> ebda3471
 
 class DataIntegrityTest(unittest.TestCase):
 
