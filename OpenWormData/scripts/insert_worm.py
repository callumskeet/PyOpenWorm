from __future__ import print_function
import PyOpenWorm as P
import traceback
import sqlite3

SQLITE_DB_LOC = '../aux_data/celegans.db'
LINEAGE_LIST_LOC = '../aux_data/C. elegans Cell List - WormAtlas.tsv'

def print_evidence():
    try:
        conn = sqlite3.connect(SQLITE_DB_LOC)
        cur = conn.cursor()
        cur.execute("SELECT DISTINCT a.Entity, b.Entity, Citations FROM tblrelationship, tblentity a, tblentity b where EnID1=a.id and EnID2=b.id and Citations!='' ")
        for r in cur.fetchall():
            print(r)
    except Exception:
        traceback.print_exc()
    finally:
        conn.close()

def upload_muscles():
    """ Upload muscles and the neurons that connect to them
    """
    try:
        ev = P.Evidence(title="C. elegans sqlite database")
        conn = sqlite3.connect(SQLITE_DB_LOC)
        cur = conn.cursor()
        w = P.Worm()
        cur.execute("""
        SELECT DISTINCT a.Entity, b.Entity
        FROM tblrelationship innervatedBy, tblentity b, tblentity a, tblrelationship type_b
        WHERE innervatedBy.EnID1=a.id and innervatedBy.Relation = '1516' and innervatedBy.EnID2=b.id
        and type_b.EnID1 = b.id and type_b.Relation='1515' and type_b.EnID2='1519'
        """) # 1519 is the
        for r in cur.fetchall():
            neuron_name = str(r[0])
            muscle_name = str(r[1])
            m = P.Muscle(muscle_name)
            n = P.Neuron(neuron_name)
            w.muscle(m)
            m.innervatedBy(n)

        ev.asserts(w)
        ev.save()
        #second step, get the relationships between them and add them to the graph
        print ("uploaded muscles")
    except Exception:
        traceback.print_exc()
    finally:
        conn.close()

def upload_lineage_and_descriptions():
    """ Upload lineage names and descriptions pulled from the WormAtlas master cell list

    Assumes that Neurons and Muscles have already been added
    """
    # XXX: This wants a way to insert cells, then later, to insert neurons from the same set
    # and have the later recoginzed as the former. Identifier matching limits us here. It would
    # be best to establish owl:sameAs links to the super class (Cell) from the subclass (Neuron)
    # at the sub-class insert and have a reasoner relate
    # the two sets of inserts.
    cells = dict()
    try:
        w = P.Worm()
        net = w.neuron_network.one()
        ev = P.Evidence(uri="http://www.wormatlas.org/celllist.htm")
        # insert neurons.
        # save
        cell_data = open(LINEAGE_LIST_LOC, "r")

        # Skip headers
        next(cell_data)

        cell_name_counters = dict()
        data = dict()
        for x in cell_data:
             j = [x.strip().strip("\"") for x in x.split("\t")]
             name = j[0]
             lineageName = j[1]
             desc = j[2]

             # XXX: These renaming choices are arbitrary and may be inappropriate
             if name == "DB1/3":
                 name = "DB1"
             elif name == "DB3/1":
                 name = "DB3"
             elif name == "AVFL/R":
                 if lineageName[0] == "W":
                     name = "AVFL"
                 elif lineageName[0] == "P":
                     name = "AVFR"

             if name in cell_name_counters:
                 while (name in cell_name_counters):
                     cell_name_counters[name] += 1
                     name = name + "("+ str(cell_name_counters[name]) +")"
             else:
                 cell_name_counters[name] = 0

             data[name] = {"lineageName" : lineageName, "desc": desc}

        def add_data_to_cell(n):
            name = n.name.one()
            cell_data = data[str(name)]
            n.lineageName(cell_data['lineageName'])
            n.description(cell_data['desc'])
            w.cell(n)

        for n in net.neuron():
            add_data_to_cell(n)

        # TODO: Add data for to other cells here. Requires relating named
        # muscle cells to their counterparts in the cell list: mu_bod(#)
        # Also requires removing neurons and muscles from the list once
        # they've been identified

        ev.asserts(w)
        ev.save()
        print ("uploaded lineage and descriptions")
    except Exception, e:
        traceback.print_exc()

def norn(x):
    """ return the next or None of an iterator """
    try:
        return next(x)
    except StopIteration:
        return None

def upload_neurons():
    try:
        conn = sqlite3.connect(SQLITE_DB_LOC)
        cur = conn.cursor()
        ev = P.Evidence(title="C. elegans sqlite database")
        w = P.Worm()
        n = P.Network()
        w.neuron_network(n)
        # insert neurons.
        # save
        cur.execute("""
        SELECT DISTINCT a.Entity FROM tblrelationship, tblentity a, tblentity b
        where EnID1=a.id and Relation = '1515' and EnID2='1'
        """)
        for r in cur.fetchall():
            neuron_name = str(r[0])
            n.neuron(P.Neuron(name=neuron_name))
        ev.asserts(w)
        ev.save()
        #second step, get the relationships between them and add them to the graph
        print ("uploaded neurons")
    except Exception:
        traceback.print_exc()
    finally:
        conn.close()

def upload_receptors_and_innexins():
    try:
        conn = sqlite3.connect(SQLITE_DB_LOC)
        cur = conn.cursor()
        w = P.Worm()
        n = P.Network()
        w.neuron_network(n)
        # insert neurons.
        # save
<<<<<<< HEAD
        # get the receptor (361), neurotransmitters (354), and innexins (355)
        neurons = dict()

        def add_data_to_neuron(data_kind, relation_code):
            cur.execute("""
                SELECT DISTINCT a.Entity, b.Entity
                FROM
                tblrelationship q,
                tblrelationship r,
                tblentity a,
                tblentity b
                where q.EnID1=a.id and q.Relation = '1515' and q.EnID2='1'
                and   r.EnID1=a.id and r.Relation = '{}'  and r.EnID2=b.id
                """.format(relation_code))
            for r in cur.fetchall():
                name = str(r[0])
                data = str(r[1])
                if name == "AVAL":
                    print (data)

                if not (name in neurons):
                    neurons[name] = P.Neuron(name=name)

                getattr(neurons[name],data_kind)(data)

        add_data_to_neuron('receptor', 361)
        add_data_to_neuron('innexin', 355)
        add_data_to_neuron('neurotransmitter', 354)

        for neur in neurons:
            n.neuron(neurons[neur])
=======
        # get the receptor (361) and innexin (355)
        cur.execute("""
        SELECT DISTINCT a.Entity, b.Entity
        FROM
        tblrelationship q,
        tblrelationship r,
        tblentity a,
        tblentity b
        where q.EnID1=a.id and q.Relation = '1515' and q.EnID2='1'
        and   r.EnID1=a.id and r.Relation = '361'  and r.EnID2=b.id
        """)
        for r in cur.fetchall():
            neuron_name = str(r[0])
            receptor = str(r[1])
            neur = P.Neuron(name=neuron_name)
            neur.receptor(receptor)
            n.neuron(neur)
        cur.execute("""
        SELECT DISTINCT a.Entity, b.Entity
        FROM
        tblrelationship q,
        tblrelationship r,
        tblentity a,
        tblentity b
        where q.EnID1=a.id and q.Relation = '1515' and q.EnID2='1'
        and   r.EnID1=a.id and r.Relation = '355'  and r.EnID2=b.id
        """)
        for r in cur.fetchall():
            neuron_name = str(r[0])
            innexin = str(r[1])
            neur = P.Neuron(name=neuron_name)
            neur.innexin(innexin)
            n.neuron(neur)
>>>>>>> d0fe11f6
        n.save()
        #second step, get the relationships between them and add them to the graph
        print ("uploaded receptors and innexins")
    except Exception:
        traceback.print_exc()
    finally:
        conn.close()

def upload_synapses():
    try:
        conn = sqlite3.connect(SQLITE_DB_LOC)
        cur = conn.cursor()
        w = P.Worm()
        n = P.Network()
        w.neuron_network(n)
        #second step, get the relationships between them and add them to the graph
        cur.execute("SELECT DISTINCT a.Entity, b.Entity, Weight, Relation FROM tblrelationship, tblentity a, tblentity b where EnID1=a.id and EnID2=b.id and (Relation = '356' OR Relation = '357')")

        for r in cur.fetchall():
            #all items are numbers -- need to be converted to a string
            first = str(r[0])
            second = str(r[1])
            third = str(r[2])
            syntype = str(r[3])
            if syntype == '356':
                syntype = 'send'
            else:
                syntype = 'gapjunction'
            try:
                weight = int(third)
                # NMJs have negative weights. we only want the synaptic connections
                if weight < 0:
                    syntype = 'gapjunction'
                    weight = -1 * weight

            except:
                weight = None

            if weight:
                c = P.Connection(pre_cell=first, post_cell=second, number=weight, syntype=syntype)
                n.synapse(c)
        e = P.Evidence(author='markw@cs.utexas.edu')
        e.asserts(w)
        e.save()
        print ("uploaded synapses")
    except Exception, e:
        traceback.print_exc()
    finally:
        conn.close()

def upload_types():
    import csv
    ev = P.Evidence(title="neurons.csv")
    w = P.Worm()
    net = w.neuron_network.one()

    data = dict()
    for x in csv.reader(open('../aux_data/neurons.csv'), delimiter=';'):
        types = []
        name = x[0]
        types_string = x[1]
        if 'sensory' in (types_string.lower()):
            types.append('sensory')
        if 'interneuron' in (types_string.lower()):
            types.append('interneuron')
        if 'motor' in (types_string.lower()):
            types.append('motor')
        data[name] = types

    for n in net.neuron():
        name = n.name.one()
        types = data[name]
        for t in types:
            print("setting type {} for {}.".format(t, name))
            n.type(t)
        w.cell(n)
    ev.asserts(w)
    ev.save()
    print ("uploaded types")

def infer():
    from rdflib import Graph
    from FuXi.Rete.RuleStore import SetupRuleStore
    from FuXi.Rete.Util import generateTokenSet
    from FuXi.Horn.HornRules import HornFromN3

    try:
        w = P.Worm()
        semnet = w.rdf #fetches the entire worm.db graph

        rule_store, rule_graph, network = SetupRuleStore(makeNetwork=True)
        closureDeltaGraph = Graph()
        network.inferredFacts = closureDeltaGraph

        #build a network of rules
        for rule in HornFromN3('testrules.n3'):
            network.buildNetworkFromClause(rule)

        network.feedFactsToAdd(generateTokenSet(semnet)) # apply rules to original facts to infer new facts

        # combine original facts with inferred facts
        for x in closureDeltaGraph:
            w.rdf.add(x)

        ###uncomment next 4 lines to print inferred facts to human-readable file (demo purposes)
        #inferred_facts = closureDeltaGraph.serialize(format='n3') #format inferred facts to notation 3
        #inferred = open('what_was_inferred.n3', 'w')
        #inferred.write(inferred_facts)
        #inferred.close()

    except Exception, e:
        traceback.print_exc()
    print ("filled in with inferred data")

def do_insert(config="default.conf", logging=False):
    if config:
        if isinstance(config, P.Configure):
            pass
        elif isinstance(config, str):
            config = P.Configure.open(config)
        elif isinstance(config, dict):
            config = P.Configure().copy(config)
        else:
            raise Exception("Invalid configuration object "+ str(config))

    P.connect(conf=config, do_logging=logging)
    try:
        upload_neurons()
        upload_muscles()
        upload_lineage_and_descriptions()
        upload_synapses()
        upload_receptors_and_innexins()
        upload_types()
        #infer()
    except:
        traceback.print_exc()
    finally:
        P.disconnect()

if __name__ == '__main__':
    # NOTE: This process will NOT clear out the database if run multiple times.
    #       Multiple runs will add the data again and again.
    # Takes about 5 minutes with ZODB FileStorage store
    # Takes about 3 minutes with Sleepycat store
    import sys
    import os
    logging = False
    if len(sys.argv) > 1 and sys.argv[1] == '-l':
        logging = True
    try:
        do_insert(logging=logging)
    except IOError as e:
        if e.errno == 2 and 'default.conf' in e.filename:
            print("Couldn't find the 'default.conf' configuration file. You may have attempted to run this script in the wrong directory")<|MERGE_RESOLUTION|>--- conflicted
+++ resolved
@@ -162,7 +162,6 @@
         w.neuron_network(n)
         # insert neurons.
         # save
-<<<<<<< HEAD
         # get the receptor (361), neurotransmitters (354), and innexins (355)
         neurons = dict()
 
@@ -194,41 +193,6 @@
 
         for neur in neurons:
             n.neuron(neurons[neur])
-=======
-        # get the receptor (361) and innexin (355)
-        cur.execute("""
-        SELECT DISTINCT a.Entity, b.Entity
-        FROM
-        tblrelationship q,
-        tblrelationship r,
-        tblentity a,
-        tblentity b
-        where q.EnID1=a.id and q.Relation = '1515' and q.EnID2='1'
-        and   r.EnID1=a.id and r.Relation = '361'  and r.EnID2=b.id
-        """)
-        for r in cur.fetchall():
-            neuron_name = str(r[0])
-            receptor = str(r[1])
-            neur = P.Neuron(name=neuron_name)
-            neur.receptor(receptor)
-            n.neuron(neur)
-        cur.execute("""
-        SELECT DISTINCT a.Entity, b.Entity
-        FROM
-        tblrelationship q,
-        tblrelationship r,
-        tblentity a,
-        tblentity b
-        where q.EnID1=a.id and q.Relation = '1515' and q.EnID2='1'
-        and   r.EnID1=a.id and r.Relation = '355'  and r.EnID2=b.id
-        """)
-        for r in cur.fetchall():
-            neuron_name = str(r[0])
-            innexin = str(r[1])
-            neur = P.Neuron(name=neuron_name)
-            neur.innexin(innexin)
-            n.neuron(neur)
->>>>>>> d0fe11f6
         n.save()
         #second step, get the relationships between them and add them to the graph
         print ("uploaded receptors and innexins")
